cmake_minimum_required(VERSION 3.6)
project(cpisynclib)
set(CMAKE_CXX_STANDARD 11)

# Set project directory strucuture
set(SRC_DIR src)
set(TEST_DIR tests)

# Set file config
set(SOURCE_FILES
        src/CommSocket.cpp
        src/CommString.cpp
        src/Communicant.cpp
        src/CPISync.cpp
        src/DataObject.cpp
        src/GenSync.cpp
        src/InterCPISync.cpp
        src/Logger.cpp
        src/probCPISync.cpp
        src/SyncMethod.cpp
        src/UID.cpp
		    tests/CommDummy.cpp
        src/HashSync.cpp include/HashSync.h)

include_directories(include)
include_directories(/opt/local/include)
include_directories(${cppunit_INCLUDE_DIR})
link_directories(/opt/local/lib)

# Add libs and executables
add_library(cpisynclib ${SOURCE_FILES})

#################
### Add tests ###
#################
# Following : https://cmake.org/pipermail/cmake/2007-March/013361.html

ADD_EXECUTABLE(AuxiliaryTest
        ${TEST_DIR}/AuxiliaryTestRunner.cpp
        ${TEST_DIR}/AuxiliaryTest.cpp
)
target_link_libraries(AuxiliaryTest cpisynclib ntl cppunit gmp)
ADD_TEST(AuxiliaryTest AuxiliaryTest)

ADD_EXECUTABLE(SystemTest
        ${TEST_DIR}/cpi_system_test.cpp
)
target_link_libraries(SystemTest cpisynclib ntl cppunit gmp)
ADD_TEST(SystemTest SystemTest)

ADD_EXECUTABLE(CommStringTest
	${TEST_DIR}/CommStringTestRunner.cpp
	${TEST_DIR}/CommStringTest.cpp
)
target_link_libraries(CommStringTest cpisynclib ntl cppunit gmp)
ADD_TEST(CommStringTest CommStringTest)

<<<<<<< HEAD
ADD_EXECUTABLE(DataObjectTest
		${TEST_DIR}/DataObjectTestRunner.cpp
		${TEST_DIR}/DataObjectTest.cpp
)
target_link_libraries(DataObjectTest cpisynclib ntl cppunit gmp)
ADD_TEST(DataObjectTest DataObjectTest)

# TODO: Add all testa automagically
=======
ADD_EXECUTABLE(CommunicantTest
        ${TEST_DIR}/CommunicantTestRunner.cpp
        ${TEST_DIR}/CommunicantTest.cpp
)
target_link_libraries(CommunicantTest cpisynclib ntl cppunit gmp)
ADD_TEST(CommunicantTest CommunicantTest)

# TODO: Add all tests automagically
>>>>>>> 62e50190
# FILE(GLOB UnitTests_SRCS ${TEST_DIR} "*TestRunner.cpp" )
# FOREACH(test ${UnitTests_SRCS})
#         GET_FILENAME_COMPONENT(TestName ${test} NAME_WE)
#         ADD_EXECUTABLE(UnitTester test_runner.cpp ${UnitTests_SRCS})
#         ADD_TEST(${TestName} UnitTester ${TestName})
# ENDFOREACH(test)<|MERGE_RESOLUTION|>--- conflicted
+++ resolved
@@ -55,16 +55,6 @@
 target_link_libraries(CommStringTest cpisynclib ntl cppunit gmp)
 ADD_TEST(CommStringTest CommStringTest)
 
-<<<<<<< HEAD
-ADD_EXECUTABLE(DataObjectTest
-		${TEST_DIR}/DataObjectTestRunner.cpp
-		${TEST_DIR}/DataObjectTest.cpp
-)
-target_link_libraries(DataObjectTest cpisynclib ntl cppunit gmp)
-ADD_TEST(DataObjectTest DataObjectTest)
-
-# TODO: Add all testa automagically
-=======
 ADD_EXECUTABLE(CommunicantTest
         ${TEST_DIR}/CommunicantTestRunner.cpp
         ${TEST_DIR}/CommunicantTest.cpp
@@ -73,7 +63,6 @@
 ADD_TEST(CommunicantTest CommunicantTest)
 
 # TODO: Add all tests automagically
->>>>>>> 62e50190
 # FILE(GLOB UnitTests_SRCS ${TEST_DIR} "*TestRunner.cpp" )
 # FOREACH(test ${UnitTests_SRCS})
 #         GET_FILENAME_COMPONENT(TestName ${test} NAME_WE)
