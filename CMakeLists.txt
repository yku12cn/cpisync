--- conflicted
+++ resolved
@@ -19,12 +19,8 @@
         src/probCPISync.cpp
         src/SyncMethod.cpp
         src/UID.cpp
-<<<<<<< HEAD
         src/IBLT.cpp
-		)
-=======
         src/HashSync.cpp include/HashSync.h)
->>>>>>> 19343246
 
 include_directories(include)
 include_directories(/opt/local/include)
