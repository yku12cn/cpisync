--- conflicted
+++ resolved
@@ -20,12 +20,8 @@
 #include <iterator>
 #include <list>
 #include <set>
-<<<<<<< HEAD
+#include <csignal>
 #include <algorithm>
-#include <signal.h>
-=======
-#include <csignal>
->>>>>>> 9e1a0d9b
 #include <sys/wait.h>
 #include <climits>
 #include <cstring>
