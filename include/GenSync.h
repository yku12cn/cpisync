--- conflicted
+++ resolved
@@ -418,13 +418,8 @@
     int numParts; /** the number of partitions into which to divide recursively for interactive methods. */
 
     // ... bookkeeping variables
-<<<<<<< HEAD
-    Communicant *myComm;
-    SyncMethod *myMeth; // this causes bugs with copying!
-=======
     shared_ptr<Communicant> myComm;
     shared_ptr<SyncMethod> myMeth;
->>>>>>> 9e1a0d9b
 
     // DEFAULT constants
     static const long UNDEFINED = -1;
