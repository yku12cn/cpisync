--- conflicted
+++ resolved
@@ -258,25 +258,15 @@
      * @return The entry index where the fngprt is inserted
      * @throws overflow_error if bucket is full.
      */
-<<<<<<< HEAD
-    inline long long addToBucket(size_t bucketIdx, unsigned f);
-=======
     inline size_t addToBucket(size_t bucketIdx, size_t f);
->>>>>>> 025c280f
 
     /**
      * @param f The fingerprint to search for.
      * @param bucket The bucket in which to search.
-<<<<<<< HEAD
-     * @return Index of the fingerprint in the bucket or -1 if it is not there.
-     */
-    inline int hasF(unsigned f, size_t bucket) const;
-=======
      * @return Index of the fingerprint in the bucket.
       * @throws range_error if the fingerprint is not found
      */
     inline size_t findFingerprint(unsigned f, size_t bucket) const;
->>>>>>> 025c280f
 
     /**
      * Calculate the alternative bucket for the given bucket and the fingerprint.
