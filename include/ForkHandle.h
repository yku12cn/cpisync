--- conflicted
+++ resolved
@@ -55,27 +55,21 @@
     forkHandleReport result;
     clock_t start = clock();
     try {
-<<<<<<< HEAD
-=======
         int fd[2]; // pipe to send contents of child GenSync
         if(pipe(fd)==-1) {
             cout << "throw out err = " << err << endl;
             throw err;
         }
->>>>>>> 07ccc386
         pid_t pID = fork();
         int method_num = 0;
         if (pID == 0) {
             signal(SIGCHLD, SIG_IGN);
-<<<<<<< HEAD
-=======
             close(fd[0]); // close reading end of pipe
 
             char test[100] = "hi there!\0";
             write(fd[1], test, strlen(test)+1);
             close(fd[1]);
 
->>>>>>> 07ccc386
             Logger::gLog(Logger::COMM,"created a server process");
             client.listenSync(method_num);
             exit(0);
@@ -90,8 +84,6 @@
             result.CPUtime = server.getSyncTime(method_num); /// assuming method_num'th communicator corresponds to method_num'th syncagent
             result.bytes = server.getXmitBytes(method_num) + server.getRecvBytes(method_num);
             waitpid(pID, &chld_state, my_opt);
-<<<<<<< HEAD
-=======
 
             close(fd[1]);
             char testRec[100];
@@ -100,7 +92,6 @@
             cout << testRec;
             close(fd[0]);
 
->>>>>>> 07ccc386
             result.success=true;
         }
 
