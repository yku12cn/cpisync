--- conflicted
+++ resolved
@@ -8,8 +8,7 @@
  */
 
 #ifndef AUX_H
-#define    AUX_H
-
+#define	AUX_H
 
 #include <sstream>
 #include <unistd.h>
@@ -51,6 +50,7 @@
 using std::multiset;
 using std::invalid_argument;
 using std::runtime_error;
+
 // FUNCTIONS
 
 /**
@@ -59,7 +59,7 @@
  * @require string must have fewer than MAXINT characters
  * @return A vector of bytes, corresponding, one by one, to the characters of data
  */
-inline vector<byte> StrToVec(const string &data) {
+inline vector<byte> StrToVec(const string& data) {
     vector<byte> result; // where we will be build the result to be returned
 
     const char *data_c_str = data.c_str();
@@ -135,13 +135,8 @@
  * @requires The templated type must be initialized, if necessary (e.g. the modulus selected
  * for a ZZ_p)
  */
-<<<<<<< HEAD
 template <class T>
 inline T strTo(const string str) {
-=======
-template<class T>
-inline T strTo(string str) {
->>>>>>> d03c7526
     if (str.empty())
         throw invalid_argument(str);
 
@@ -156,30 +151,24 @@
  * @param item The thing to be converted
  * @return A string representing the number
  */
-<<<<<<< HEAD
 template <class T>
 inline string toStr(const T item) {
-=======
-template<class T>
-inline string toStr(T item) {
->>>>>>> d03c7526
     ostringstream tmp;
     tmp << item;
     return tmp.str();
 }
 
-
 /**
  * Reinterprets a ustring into a string
  */
-inline string ustrToStr(const ustring &ustr) {
+inline string ustrToStr(const ustring& ustr) {
     return string(reinterpret_cast<const char *> ((unsigned char *) ustr.data()), ustr.length());
 }
 
 /**
  * Provides a string representing a human-readable version of a list of pointers
  */
-template<class T>
+template <class T>
 string printListOfPtrs(list<T *> theList) {
     string result = "[";
     typename list<T *>::const_iterator iter;
@@ -192,7 +181,7 @@
 /**
  * Writes the elements of an array as ints to a return string
  */
-template<class T>
+template <class T>
 string writeInts(T *data, int len) {
     string result;
     for (int ii = 0; ii < len; ii++)
@@ -203,7 +192,7 @@
 /**
  * Prints the contents of a map.
  */
-template<class S, class T>
+template <class S, class T>
 inline string printMap(map<S, T> theMap) {
     string result;
     typename map<S, T>::const_iterator iter;
@@ -220,12 +209,12 @@
  * @param container The multiset whose contents should be shown in the string
  * @return a string representing the contents of the container
  */
-inline string multisetPrint(const multiset<string> &container) {
+inline string multisetPrint(const multiset<string>& container) {
     string result;
     multiset<string>::const_iterator ii;
     for (ii = container.begin();
-         ii != container.end();
-         ii++)
+            ii != container.end();
+            ii++)
         result += "[" + *ii + "] ";
     //result += "["+ writeInts(ii->data(),ii->length()) + "] ";
     return result;
@@ -238,7 +227,7 @@
  * @param second A multiset of the same type of objects as <first>
  * @return the resulting multiset
  */
-template<class T>
+template <class T>
 multiset<T> multisetIntersect(const multiset<T> first, const multiset<T> second) {
     vector<T> resultVec;
     std::set_intersection(first.begin(), first.end(), second.begin(), second.end(), back_inserter(resultVec));
@@ -254,7 +243,7 @@
  * @param second A multiset of the same type of objects as <first>
  * @return the resulting multiset
  */
-template<class T>
+template <class T>
 multiset<T> multisetDiff(const multiset<T> first, const multiset<T> second) {
     vector<T> resultVec;
     std::set_difference(first.begin(), first.end(), second.begin(), second.end(), back_inserter(resultVec));
@@ -264,11 +253,10 @@
 }
 
 /**
- * Functor for comparing point
- * ers to objects by dereferencing these pointers and comparing the resulting objects
+ * Functor for comparing pointers to objects by dereferencing these pointers and comparing the resulting objects
  * @tparam T A pointer to an object that s.t. (*T)::operator<(const (*T)&) is defined
  */
-template<typename T>
+template <typename T>
 class cmp {
 public:
     bool operator()(T a, T b) {
@@ -284,7 +272,7 @@
  * @param [begB, endB] Iterators pointing to the beginning and end of the second container.
  * @param coll Iterator onto which the results of the set difference will be pushed.
  */
-template<class IteratorA, class IteratorB, class IteratorOut>
+template <class IteratorA, class IteratorB, class IteratorOut>
 void rangeDiff(IteratorA begA, IteratorA endA, IteratorB begB, IteratorB endB, IteratorOut coll) {
     typedef typename std::iterator_traits<IteratorA>::value_type T;
     set_difference(begA, endA, begB, endB, coll, cmp<T>());
@@ -297,7 +285,7 @@
  * @param second A multiset of the same type of objects as <first>
  * @return the resulting multiset
  */
-template<class T>
+template <class T>
 multiset<T> multisetUnion(const multiset<T> first, const multiset<T> second) {
     vector<T> resultVec;
     std::set_union(first.begin(), first.end(), second.begin(), second.end(), back_inserter(resultVec));
@@ -313,7 +301,7 @@
  * @requires <size> < the number of elements in <first>
  * @return A subset of <first> of size <size>
  */
-template<class T>
+template <class T>
 multiset<T> multisetSubset(const multiset<T> first, const int size) {
     multiset<T> result;
     typename multiset<T>::iterator it; // need typename for dependent scope (?)
@@ -326,7 +314,7 @@
 /**
  A generic p-ary tree of type T
  */
-template<typename T>
+template <typename T>
 class paryTree {
 public:
 
@@ -367,21 +355,15 @@
  * @param len The length of the bytes array
  * @return An ASCII-armored string.
  */
-inline string base64_encode(char const *bytes_to_encode, unsigned int in_len) {
+inline string base64_encode(char const* bytes_to_encode, unsigned int in_len) {
     string ret;
 
     int round3 = 3 * (in_len % 3 == 0 ? in_len / 3 : 1 + (in_len / 3)); // the number of whole groups of 3
     // every 3 ASCII characters get converted into four base64 characters
     for (int ii = 0; ii < round3; ii += 3) {
-<<<<<<< HEAD
         unsigned int group = signed_shift + bytes_to_encode[ii] +
                 256 * (ii + 1 >= (int) in_len ? 0 : signed_shift + bytes_to_encode[ii + 1]) +
                 256 * 256 * (ii + 2 >= (int) in_len ? 0 : signed_shift + bytes_to_encode[ii + 2]);
-=======
-        int group = signed_shift + bytes_to_encode[ii] +
-                    256 * (ii + 1 >= (int) in_len ? 0 : signed_shift + bytes_to_encode[ii + 1]) +
-                    256 * 256 * (ii + 2 >= (int) in_len ? 0 : signed_shift + bytes_to_encode[ii + 2]);
->>>>>>> d03c7526
         ret += (char) min_base64 + group % 64;
         ret += (char) min_base64 + (group >> 6) % 64;
         ret += (char) min_base64 + (group >> 12) % 64;
@@ -389,9 +371,9 @@
     }
     // replace the last characters with "=" as needed
     if (in_len % 3 >= 1)
-        ret[ret.length() - 1] = '=';
+        ret[ ret.length() - 1 ] = '=';
     if (in_len % 3 == 1)
-        ret[ret.length() - 2] = '=';
+        ret[ ret.length() - 2 ] = '=';
 
     return ret;
 }
@@ -401,7 +383,7 @@
  * The exact inverse of base64_encode
  */
 
-inline string base64_decode(std::string const &encoded_string) {
+inline string base64_decode(std::string const& encoded_string) {
     int in_len = encoded_string.length();
 
     if (in_len <= 0) {
@@ -423,23 +405,16 @@
 
     string ret;
     for (int ii = 0; ii < in_len; ii += 4) {
-<<<<<<< HEAD
         unsigned long group = static_cast<unsigned long>((tmp[ii] - min_base64) + 64 * (tmp[ii + 1] - min_base64) +
                                                          64 * 64 * (tmp[ii + 2] - min_base64) +
                                                          64 * 64 * 64 * (tmp[ii + 3] - min_base64));
-=======
-        unsigned long group =
-                (tmp[ii] - min_base64) + 64 * (tmp[ii + 1] - min_base64) + 64 * 64 * (tmp[ii + 2] - min_base64) +
-                64 * 64 * 64 * (tmp[ii + 3] - min_base64);
->>>>>>> d03c7526
         ret += (char) (group % 256) - signed_shift;
         ret += (char) ((group >> 8) % 256) - signed_shift;
         ret += (char) ((group >> 16) % 256) - signed_shift;
     }
 
     if (rem > 0)
-        ret.erase(ret.length() -
-                  rem); // erase the last few characters, depending on the number of ='s in the base64 string
+        ret.erase(ret.length() - rem); // erase the last few characters, depending on the number of ='s in the base64 string
 
     return ret;
 }
@@ -459,8 +434,8 @@
 /**
  * @return The minimum of two NTL ZZ objects
  */
-inline ZZ min(const ZZ &aa, const ZZ &bb) {
-    if (compare(aa, bb) == 1) // (aa>?bb)
+inline ZZ min(const ZZ& aa, const ZZ& bb) {
+    if (compare(aa,bb)==1) // (aa>?bb)
         return aa;
     else
         return bb;
@@ -476,14 +451,12 @@
     return length;
 }
 
-
 /**
  * @return A random long
  * @require srand() must've been called
  */
 inline long randLong() {
-    return (static_cast<long>(rand()) << (sizeof(int) * CHAR_BIT)) |
-           rand(); // lshift the amount of bits in an int and then bitwise or a random int
+    return (static_cast<long>(rand()) << (sizeof(int) * CHAR_BIT)) | rand(); // lshift the amount of bits in an int and then bitwise or a random int
 }
 
 /**
@@ -498,13 +471,13 @@
  * @return A string of random characters with a random length in [lower, upper]
  * @require srand() must've been called
  */
-inline string randString(int lower = 0, int upper = 10) {
+inline string randString(int lower=0, int upper=10) {
     stringstream str;
 
     // pick a length in between lower and upper, inclusive
     int length = randLenBetween(lower, upper);
 
-    for (int jj = 0; jj < length; jj++)
+    for(int jj = 0; jj < length; jj++)
         str << (char) randByte(); // generate a random character and add to the stringstream
 
     return str.str();
@@ -951,8 +924,8 @@
  * @return A random double in [lower, upper]
  * @require srand() must've been called
  */
-inline double randDouble(double lower = 0.0, double upper = 1.0) {
-    return ((double) rand() * (upper - lower)) / (double) RAND_MAX + lower;
+inline double randDouble(double lower=0.0, double upper=1.0) {
+    return ((double)rand() * (upper - lower)) / (double)RAND_MAX + lower;
 }
 
 /**
@@ -966,10 +939,10 @@
 /**
  * Converts an enum to a byte, signalling an compile-time error if the enum's underlying class is not byte.
  */
-template<class T>
+template <class T>
 inline byte enumToByte(T theEnum) {
     static_assert(std::is_same<byte, typename std::underlying_type<T>::type>::value,
-                  "Underlying enum class is not byte - cannot convert to byte!");
+        "Underlying enum class is not byte - cannot convert to byte!");
     return static_cast< byte >(theEnum);
 };
 
@@ -978,9 +951,9 @@
  * @param curr The current enum value
  * @return the next enum value
  */
-template<typename T>
-inline T &operator++(T &curr) {
-    curr = (T) (((int) (curr) + 1));
+template <typename T>
+inline T &operator++(T& curr) {
+    curr = (T)(((int) (curr) + 1));
     return curr;
 }
 
@@ -991,13 +964,13 @@
  */
 inline string temporaryDir() {
     // possible environment variables containing path to temp directory
-    const char *opts[] = {"TMPDIR", "TMP", "TEMP", "TEMPDIR"};
+    const char* opts[] = {"TMPDIR", "TMP", "TEMP", "TEMPDIR"};
 
     // return the first defined env var in opts
-    for (const char *ss : opts) {
+    for(const char* ss : opts) {
 
         // true iff ss is an env var
-        if (const char *path = getenv(ss)) {
+        if(const char* path = getenv(ss)) {
             return string(path);
         }
     }
@@ -1016,4 +989,4 @@
     else return (vec[floor(vec.size() / 2)] + vec[ceil(vec.size() / 2)]) / 2;
 };
 
-#endif    /* AUX_H */
+#endif	/* AUX_H */
