--- conflicted
+++ resolved
@@ -27,16 +27,6 @@
     void setUp() override;
     void tearDown() override;
 
-<<<<<<< HEAD
-    // Test reconciliation
-    static void justSyncTest();
-
-    // Test adding and deleting elements
-    static void testAddDelElem();
-
-    // Test that printElem() and getName() return some nonempty string
-    static void testGetStrings();
-=======
 	/**
  	* Test reconciliation
  	*/
@@ -52,7 +42,6 @@
  	*/
     static void testGetStrings();
 
->>>>>>> d03c7526
 };
 
 #endif /* FULLSYNCTEST_H */
