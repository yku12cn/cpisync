--- conflicted
+++ resolved
@@ -22,13 +22,9 @@
     void setUp();
     void tearDown();
 
-<<<<<<< HEAD
-    // Tests every function in IBLT together, except for size
-=======
 	/**
  	* Tests every function in IBLT together, except for size
  	*/
->>>>>>> d03c7526
     static void testAll();
 };
 
