/* This code is part of the CPISync project developed at Boston University.  Please see the README for use and references. */
/*
 * File:   DataObjectTest.h
 * Author: Eliezer Pearl
 *
 * Created on May 15, 2018, 10:33:51 AM
 */

#ifndef DATAOBJECTTEST_H
#define DATAOBJECTTEST_H

#include <cppunit/extensions/HelperMacros.h>

class DataObjectTest : public CPPUNIT_NS::TestFixture {
    CPPUNIT_TEST_SUITE(DataObjectTest);

    // Tests constructing a DataObject with a ZZ and DataObject::toZZ
    CPPUNIT_TEST(testToZZAndInitZZ);

    // Tests DataObject::to_string and constructing a DataObject with a string
    CPPUNIT_TEST(testToStringAndInitString);

    // Tests DataObject::to_string and constructing an empty DataObject
    CPPUNIT_TEST(testToStringAndInitEmpty);

    // Tests DataObject::to_char_array
    CPPUNIT_TEST(testToCharArray);

    // Tests DataObject::print
    CPPUNIT_TEST(testPrint);

    // Tests DataObject::operator<<
    CPPUNIT_TEST(testStreamInsertion);

    // Tests DataObject::operator<
    CPPUNIT_TEST(testLessThan);

    CPPUNIT_TEST_SUITE_END();

public:
    const int TIMES = 50; // times to run a test
    const int LOWER = 0;
    const int UPPER = 50;

    DataObjectTest();

    ~DataObjectTest() override;
    void setUp() override;
    void tearDown() override;

private:
	/**
 	* Tests constructing a DataObject with a ZZ and DataObject::toZZ
 	*/
    void testToZZAndInitZZ();

	/**
 	* Tests DataObject::to_string and constructing a DataObject with a string
 	*/
    void testToStringAndInitString();
<<<<<<< HEAD
    static void testToStringAndInitEmpty();
=======

	/**
 	* Tests DataObject::to_string and constructing an empty DataObject
 	*/
    static void testToStringAndInitEmpty();

	/**
 	* Tests DataObject::to_char_array
 	*/
>>>>>>> d03c7526
    void testToCharArray();

	/**
 	* Tests DataObject::print
 	*/
    void testPrint();

	/**
 	* Tests DataObject::operator<<
 	*/
    void testStreamInsertion();

	/**
 	* Tests DataObject::operator<
 	*/
    void testLessThan();
};

CPPUNIT_TEST_SUITE_NAMED_REGISTRATION( DataObjectTest, DataObjectTest );

#endif /* DATAOBJECTTEST_H */
<|MERGE_RESOLUTION|>--- conflicted
+++ resolved
@@ -55,14 +55,6 @@
     void testToZZAndInitZZ();
 
 	/**
- 	* Tests DataObject::to_string and constructing a DataObject with a string
- 	*/
-    void testToStringAndInitString();
-<<<<<<< HEAD
-    static void testToStringAndInitEmpty();
-=======
-
-	/**
  	* Tests DataObject::to_string and constructing an empty DataObject
  	*/
     static void testToStringAndInitEmpty();
@@ -70,7 +62,6 @@
 	/**
  	* Tests DataObject::to_char_array
  	*/
->>>>>>> d03c7526
     void testToCharArray();
 
 	/**
